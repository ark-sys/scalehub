--- conflicted
+++ resolved
@@ -55,10 +55,6 @@
             "registry-mirrors": [
               "http://docker-cache.grid5000.fr"
             ]
-<<<<<<< HEAD
-=======
-            {% endif %}
->>>>>>> 09be9e9b
             }
         dest: /etc/docker/daemon.json
 
